--- conflicted
+++ resolved
@@ -275,7 +275,6 @@
     }
 
     #[inline]
-<<<<<<< HEAD
     pub unsafe fn prep_timeout_remove(&mut self, user_data: u64) {
         uring_sys::io_uring_prep_timeout_remove(self.sqe, user_data as _, 0);
     }
@@ -288,10 +287,6 @@
     #[inline]
     pub unsafe fn prep_poll_add(&mut self, fd: RawFd, poll_flags: PollFlags) {
         uring_sys::io_uring_prep_poll_add(self.sqe, fd, poll_flags.bits())
-=======
-    pub unsafe fn prep_poll_add(&mut self, fd: RawFd, poll_mask: PollMask) {
-        uring_sys::io_uring_prep_poll_add(self.sqe, fd, poll_mask.bits())
->>>>>>> cd23f3fc
     }
 
     #[inline]
@@ -299,7 +294,6 @@
         uring_sys::io_uring_prep_poll_remove(self.sqe, user_data as _)
     }
 
-<<<<<<< HEAD
     #[inline]
     pub unsafe fn prep_connect(&mut self, fd: RawFd, socket_addr: &SockAddr) {
         let (addr, len) = socket_addr.as_ffi_pair();
@@ -315,8 +309,6 @@
         uring_sys::io_uring_prep_accept(self.sqe, fd, addr, len, flags.bits())
     }
 
-=======
->>>>>>> cd23f3fc
     /// Prepare a no-op event.
     /// ```
     /// # use iou::{IoUring, SubmissionFlags};
@@ -447,17 +439,4 @@
     pub struct TimeoutFlags: u32 {
         const TIMEOUT_ABS   = 1 << 0;
     }
-}
-
-bitflags::bitflags! {
-    pub struct PollMask: libc::c_short {
-        const POLLIN     = libc::POLLIN;
-        const POLLPRI    = libc::POLLPRI;
-        const POLLOUT    = libc::POLLOUT;
-        const POLLERR    = libc::POLLERR;
-        const POLLHUP    = libc::POLLHUP;
-        const POLLNVAL   = libc::POLLNVAL;
-        const POLLRDNORM = libc::POLLRDNORM;
-        const POLLRDBAND = libc::POLLRDBAND;
-    }
 }